use fb_template::{
    shader::*, DeviceFramebuffer, KeyCode, KeyHandler, MouseButtonHandler, Request, Ui,
};
use glam::*;

use crate::camera::*;
use crate::utils::*;
use scene::{InstanceMatrices, TriangleScene, VertexBuffer, VertexData};
use std::collections::VecDeque;

pub struct GPUApp<'a> {
    width: u32,
    height: u32,
    compiler: Compiler<'a>,
    pipeline: Option<wgpu::RenderPipeline>,
    blit_pipeline: Option<wgpu::RenderPipeline>,
    blit_bind_group_layout: Option<wgpu::BindGroupLayout>,
    blit_bind_group: Option<wgpu::BindGroup>,
    pipeline_layout: Option<wgpu::PipelineLayout>,
    triangle_bind_group_layout: Option<wgpu::BindGroupLayout>,
    bind_group_layout: Option<wgpu::BindGroupLayout>,
    bind_group: Option<wgpu::BindGroup>,
    vertex_buffers: Vec<VertexBuffer>,
    instance_bind_groups: Vec<wgpu::BindGroup>,
    instance_buffers: Vec<InstanceMatrices>,
    uniform_buffer: Option<wgpu::Buffer>,
    staging_buffer: Option<wgpu::Buffer>,
    output_texture: Option<wgpu::Texture>,
    output_texture_view: Option<wgpu::TextureView>,
    output_sampler: Option<wgpu::Sampler>,
    depth_texture: Option<wgpu::Texture>,
    depth_texture_view: Option<wgpu::TextureView>,
    material_buffer: Option<(wgpu::BufferAddress, wgpu::Buffer)>,
    scene: TriangleScene,
    camera: Camera,
    timer: Timer,
    sc_format: wgpu::TextureFormat,
    fps: Averager<f32>,
}

impl<'a> GPUApp<'a> {
    pub fn new() -> Self {
        let compiler = CompilerBuilder::new().build();

        let scene = TriangleScene::new();

        Self {
            width: 1,
            height: 1,
            compiler,
            pipeline: None,
            blit_pipeline: None,
            blit_bind_group_layout: None,
            blit_bind_group: None,
            pipeline_layout: None,
            triangle_bind_group_layout: None,
            bind_group_layout: None,
            bind_group: None,
            vertex_buffers: Vec::new(),
            instance_bind_groups: Vec::new(),
            instance_buffers: Vec::new(),
            uniform_buffer: None,
            staging_buffer: None,
            output_texture: None,
            output_texture_view: None,
            output_sampler: None,
            depth_texture: None,
            depth_texture_view: None,
            material_buffer: None,
            scene,
            camera: Camera::zero(),
            timer: Timer::new(),
            sc_format: wgpu::TextureFormat::Rgba8UnormSrgb,
            fps: Averager::with_capacity(25),
        }
    }
}

impl<'a> GPUApp<'a> {
    fn update_uniform(&mut self, matrix: Mat4, device: &wgpu::Device) -> Request {
        use wgpu::*;
        let staging_buffer = device.create_buffer_mapped(&BufferDescriptor {
            label: Some("staging-buffer"),
            size: 64 as BufferAddress,
            usage: BufferUsage::COPY_SRC,
        });

        staging_buffer.data.copy_from_slice(unsafe {
            std::slice::from_raw_parts(matrix.as_ref().as_ptr() as *const u8, 64)
        });

        self.staging_buffer = Some(staging_buffer.finish());
        let mut encoder = device.create_command_encoder(&CommandEncoderDescriptor {
            label: Some("staging-encoder"),
        });

        let staging_buffer = self.staging_buffer.as_ref().unwrap();
        let uniform_buffer = self.uniform_buffer.as_ref().unwrap();

        encoder.copy_buffer_to_buffer(staging_buffer, 0, uniform_buffer, 0, 64);

        Request::CommandBuffer(encoder.finish())
    }

    fn record_render_pipeline(&mut self, encoder: &mut wgpu::CommandEncoder) {
        let pipeline = self.pipeline.as_ref().unwrap();
        let frustrum: FrustrumG = FrustrumG::from_matrix(self.camera.get_gl_matrix());

        {
            let mut render_pass = encoder.begin_render_pass(&wgpu::RenderPassDescriptor {
                color_attachments: &[wgpu::RenderPassColorAttachmentDescriptor {
                    attachment: self.output_texture_view.as_ref().unwrap(),
                    resolve_target: None,
                    load_op: wgpu::LoadOp::Clear,
                    store_op: wgpu::StoreOp::Store,
                    clear_color: wgpu::Color {
                        r: 0.0 as f64,
                        g: 0.0 as f64,
                        b: 0.0 as f64,
                        a: 0.0 as f64,
                    },
                }],
                depth_stencil_attachment: Some(
                    wgpu::RenderPassDepthStencilAttachmentDescriptor {
                        attachment: self.depth_texture_view.as_ref().unwrap(),
                        depth_load_op: wgpu::LoadOp::Clear,
                        depth_store_op: wgpu::StoreOp::Store,
                        clear_depth: 1.0,
                        stencil_load_op: wgpu::LoadOp::Clear,
                        stencil_store_op: wgpu::StoreOp::Clear,
                        clear_stencil: 0,
                    },
                ),
            });
            render_pass.set_bind_group(0, self.bind_group.as_ref().unwrap(), &[]);
            render_pass.set_pipeline(pipeline);

            for i in 0..self.instance_buffers.len() {
                let instance_buffers: &InstanceMatrices = &self.instance_buffers[i];
                if instance_buffers.count <= 0 {
                    continue;
                }

                let instance_bind_group = &self.instance_bind_groups[i];
                let vb: &VertexBuffer = &self.vertex_buffers[i];
                render_pass.set_bind_group(1, instance_bind_group, &[]);
                render_pass.set_vertex_buffer(0, &vb.buffer, 0, 0);
                render_pass.set_vertex_buffer(1, &vb.buffer, 0, 0);
                render_pass.set_vertex_buffer(2, &vb.buffer, 0, 0);
                render_pass.set_vertex_buffer(3, &vb.buffer, 0, 0);

                for i in 0..instance_buffers.count {
                    let bounds = vb.bounds.transformed(instance_buffers.actual_matrices[i]);
                    if frustrum.aabb_in_frustrum(&bounds) != FrustrumResult::Outside {
                        let i = i as u32;
                        render_pass.draw(0..(vb.count as u32), i..(i + 1));
                    }
                }
            }
        }
    }
}

impl<'a> DeviceFramebuffer for GPUApp<'a> {
    fn init(
        &mut self,
        width: u32,
        height: u32,
        device: &wgpu::Device,
        sc_format: wgpu::TextureFormat,
        _requests: &mut VecDeque<Request>,
    ) {
        self.width = width;
        self.height = height;

        use wgpu::*;
        self.sc_format = sc_format;

        if let Ok(scene) = TriangleScene::deserialize("models/dragon.scene") {
            println!("Loaded scene from cached file: models/dragon.scene");
            self.scene = scene;
        } else {
            let (object, scale) = {
                #[cfg(not(debug_assertions))]
                {
                    (
                        self.scene
                            .load_mesh("models/dragon.obj")
                            .expect("Could not load dragon.obj"),
                        Vec3::splat(5.0),
                    )
                }

                #[cfg(debug_assertions)]
                {
                    (
                        self.scene
                            .load_mesh("models/sphere.obj")
                            .expect("Could not load sphere.obj"),
                        Vec3::splat(0.05),
                    )
                }
            };

            let _object = self
                .scene
                .add_instance(
                    object,
                    Mat4::from_translation(Vec3::new(0.0, 0.0, 5.0)) * Mat4::from_scale(scale),
                )
                .unwrap();
            let _object = self
                .scene
                .add_instance(
                    object,
                    Mat4::from_translation(Vec3::new(5.0, 0.0, 5.0)) * Mat4::from_scale(scale),
                )
                .unwrap();
            let _object = self
                .scene
                .add_instance(
                    object,
                    Mat4::from_translation(Vec3::new(-5.0, 0.0, 5.0)) * Mat4::from_scale(scale),
                )
                .unwrap();

            self.scene.serialize("models/dragon.scene").unwrap();
        }

        let vert_shader = include_str!("shaders/mesh.vert");
        let frag_shader = include_str!("shaders/mesh.frag");

        let vert_shader = self
            .compiler
            .compile_from_string(vert_shader, ShaderKind::Vertex)
            .unwrap();
        let frag_shader = self
            .compiler
            .compile_from_string(frag_shader, ShaderKind::Fragment)
            .unwrap();

        let vert_module = device.create_shader_module(vert_shader.as_slice());
        let frag_module = device.create_shader_module(frag_shader.as_slice());

        self.triangle_bind_group_layout = Some(self.scene.create_bind_group_layout(device));
        self.bind_group_layout =
            Some(device.create_bind_group_layout(&BindGroupLayoutDescriptor {
                bindings: &[
                    BindGroupLayoutEntry {
                        // Matrix buffer
                        binding: 0,
                        visibility: ShaderStage::VERTEX,
                        ty: BindingType::UniformBuffer { dynamic: false },
                    },
                    BindGroupLayoutEntry {
                        // Material buffer
                        binding: 1,
                        visibility: ShaderStage::FRAGMENT,
                        ty: BindingType::StorageBuffer {
                            readonly: true,
                            dynamic: false,
                        },
                    },
                ],
                label: Some("uniform-layout"),
            }));

        self.output_texture = Some(device.create_texture(&TextureDescriptor {
            label: Some("output-texture"),
            size: Extent3d {
                width: self.width,
                height: self.height,
                depth: 1,
            },
            array_layer_count: 1,
            mip_level_count: 1,
            sample_count: 1,
            dimension: TextureDimension::D2,
            format: sc_format,
            usage: TextureUsage::OUTPUT_ATTACHMENT | TextureUsage::STORAGE | TextureUsage::SAMPLED,
        }));

        self.output_texture_view = Some(self.output_texture.as_ref().unwrap().create_default_view());

        self.depth_texture = Some(device.create_texture(&TextureDescriptor {
            label: Some("depth-texture"),
            size: Extent3d {
                width: self.width,
                height: self.height,
                depth: 1,
            },
            array_layer_count: 1,
            mip_level_count: 1,
            sample_count: 1,
            dimension: TextureDimension::D2,
            format: TextureFormat::Depth32Float,
            usage: TextureUsage::OUTPUT_ATTACHMENT,
        }));
        self.depth_texture_view = Some(self.depth_texture.as_ref().unwrap().create_view(
            &TextureViewDescriptor {
                format: TextureFormat::Depth32Float,
                dimension: TextureViewDimension::D2,
                aspect: TextureAspect::DepthOnly,
                base_mip_level: 0,
                level_count: 1,
                base_array_layer: 0,
                array_layer_count: 1,
            },
        ));

        self.pipeline_layout = Some(device.create_pipeline_layout(&PipelineLayoutDescriptor {
            bind_group_layouts: &[
                self.bind_group_layout.as_ref().unwrap(),
                self.triangle_bind_group_layout.as_ref().unwrap(),
            ],
        }));

        let render_pipeline = device.create_render_pipeline(&RenderPipelineDescriptor {
            layout: self.pipeline_layout.as_ref().unwrap(),
            vertex_stage: ProgrammableStageDescriptor {
                module: &vert_module,
                entry_point: "main",
            },
            fragment_stage: Some(ProgrammableStageDescriptor {
                module: &frag_module,
                entry_point: "main",
            }),
            rasterization_state: Some(RasterizationStateDescriptor {
                front_face: FrontFace::Ccw,
                cull_mode: CullMode::Back,
                depth_bias: 0,
                depth_bias_slope_scale: 0.0,
                depth_bias_clamp: 0.0,
            }),
            primitive_topology: PrimitiveTopology::TriangleList,
            color_states: &[ColorStateDescriptor {
                format: sc_format,
                alpha_blend: BlendDescriptor::REPLACE,
                color_blend: BlendDescriptor::REPLACE,
                write_mask: ColorWrite::ALL,
            }],
            depth_stencil_state: Some(DepthStencilStateDescriptor {
                format: TextureFormat::Depth32Float,
                depth_write_enabled: true,
                depth_compare: CompareFunction::LessEqual,
                stencil_front: StencilStateFaceDescriptor::IGNORE,
                stencil_back: StencilStateFaceDescriptor::IGNORE,
                stencil_read_mask: 0,
                stencil_write_mask: 0,
            }),
            vertex_state: VertexStateDescriptor {
                vertex_buffers: &[
                    VertexBufferDescriptor {
                        stride: std::mem::size_of::<VertexData>() as BufferAddress,
                        step_mode: InputStepMode::Vertex,
                        attributes: &[VertexAttributeDescriptor {
                            offset: 0,
                            format: VertexFormat::Float4,
                            shader_location: 0,
                        }],
                    },
                    VertexBufferDescriptor {
                        stride: std::mem::size_of::<VertexData>() as BufferAddress,
                        step_mode: InputStepMode::Vertex,
                        attributes: &[VertexAttributeDescriptor {
                            offset: 16,
                            format: VertexFormat::Float3,
                            shader_location: 1,
                        }],
                    },
                    VertexBufferDescriptor {
                        stride: std::mem::size_of::<VertexData>() as BufferAddress,
                        step_mode: InputStepMode::Vertex,
                        attributes: &[VertexAttributeDescriptor {
                            offset: 28,
                            format: VertexFormat::Uint,
                            shader_location: 2,
                        }],
                    },
                    VertexBufferDescriptor {
                        stride: std::mem::size_of::<VertexData>() as BufferAddress,
                        step_mode: InputStepMode::Vertex,
                        attributes: &[VertexAttributeDescriptor {
                            offset: 32,
                            format: VertexFormat::Float2,
                            shader_location: 3,
                        }],
                    },
                ],
                index_format: IndexFormat::Uint32,
            },
            sample_count: 1,
            sample_mask: !0,
            alpha_to_coverage_enabled: false,
        });

        let uniform_buffer = device.create_buffer_mapped(&BufferDescriptor {
            label: Some("vp-uniform"),
            size: 64,
            usage: BufferUsage::UNIFORM,
        });

        let matrix = self.camera.get_gl_matrix();
        uniform_buffer.data.copy_from_slice(unsafe {
            std::slice::from_raw_parts(matrix.as_ref().as_ptr() as *const u8, 64)
        });

        self.uniform_buffer = Some(uniform_buffer.finish());
        self.material_buffer = Some(self.scene.get_material_list().create_wgpu_buffer(device));

        self.vertex_buffers = self.scene.create_vertex_buffers(device);
        self.instance_buffers = self.scene.create_wgpu_instances_buffer(device);
        self.instance_bind_groups = self.scene.create_bind_groups(
            device,
            self.triangle_bind_group_layout.as_ref().unwrap(),
            &self.instance_buffers,
        );

        let (size, mat_buffer) = self.material_buffer.as_ref().unwrap();

        self.bind_group = Some(device.create_bind_group(&BindGroupDescriptor {
            layout: self.bind_group_layout.as_ref().unwrap(),
            bindings: &[
                Binding {
                    binding: 0,
                    resource: BindingResource::Buffer {
                        buffer: self.uniform_buffer.as_ref().unwrap(),
                        range: 0..64,
                    },
                },
                Binding {
                    binding: 1,
                    resource: BindingResource::Buffer {
                        buffer: mat_buffer,
                        range: 0..(*size),
                    },
                },
            ],
            label: Some("mesh-bind-group-descriptor"),
        }));

        self.pipeline = Some(render_pipeline);

        let bind_group_layout = device.create_bind_group_layout(&BindGroupLayoutDescriptor {
            label: Some("blit-layout"),
            bindings: &[wgpu::BindGroupLayoutEntry {
                binding: 0,
                visibility: wgpu::ShaderStage::FRAGMENT,
                ty: wgpu::BindingType::SampledTexture {
                    multisampled: false,
                    component_type: wgpu::TextureComponentType::Uint,
                    dimension: wgpu::TextureViewDimension::D2,
                },
            }, wgpu::BindGroupLayoutEntry {
                binding: 1,
                visibility: wgpu::ShaderStage::FRAGMENT,
                ty: wgpu::BindingType::Sampler { comparison: false },
            }],
        });

        self.output_sampler = Some(device.create_sampler(&wgpu::SamplerDescriptor {
            address_mode_u: wgpu::AddressMode::ClampToEdge,
            address_mode_v: wgpu::AddressMode::ClampToEdge,
            address_mode_w: wgpu::AddressMode::ClampToEdge,
            mag_filter: wgpu::FilterMode::Nearest,
            min_filter: wgpu::FilterMode::Nearest,
            mipmap_filter: wgpu::FilterMode::Nearest,
            lod_min_clamp: 0.0,
            lod_max_clamp: 1.0,
            compare: wgpu::CompareFunction::Never,
        }));

        let bind_group = device.create_bind_group(&BindGroupDescriptor {
            label: Some("blit-bind-group"),
            bindings: &[Binding {
                binding: 0,
                resource: wgpu::BindingResource::TextureView(self.output_texture_view.as_ref().unwrap()),
            }, Binding {
                binding: 1,
                resource: wgpu::BindingResource::Sampler(self.output_sampler.as_ref().unwrap()),
            }, ],
            layout: &bind_group_layout,
        });

        let blit_pipeline_layout = device.create_pipeline_layout(&PipelineLayoutDescriptor {
            bind_group_layouts: &[&bind_group_layout]
        });

        let vert_shader = include_str!("shaders/quad.vert");
        let frag_shader = include_str!("shaders/quad.frag");

        let vert_module = self.compiler.compile_from_string(vert_shader, ShaderKind::Vertex).unwrap();
        let frag_module = self.compiler.compile_from_string(frag_shader, ShaderKind::Fragment).unwrap();

        let vert_module = device.create_shader_module(vert_module.as_slice());
        let frag_module = device.create_shader_module(frag_module.as_slice());

        self.blit_pipeline = Some(device.create_render_pipeline(&wgpu::RenderPipelineDescriptor {
            layout: &blit_pipeline_layout,
            vertex_stage: wgpu::ProgrammableStageDescriptor {
                module: &vert_module,
                entry_point: "main",
            },
            fragment_stage: Some(wgpu::ProgrammableStageDescriptor {
                module: &frag_module,
                entry_point: "main",
            }),
            rasterization_state: Some(wgpu::RasterizationStateDescriptor {
                front_face: wgpu::FrontFace::Ccw,
                cull_mode: wgpu::CullMode::None,
                depth_bias: 0,
                depth_bias_slope_scale: 0.0,
                depth_bias_clamp: 0.0,
            }),
            primitive_topology: wgpu::PrimitiveTopology::TriangleList,
            color_states: &[wgpu::ColorStateDescriptor {
                format: wgpu::TextureFormat::Bgra8UnormSrgb,
                color_blend: wgpu::BlendDescriptor::REPLACE,
                alpha_blend: wgpu::BlendDescriptor::REPLACE,
                write_mask: wgpu::ColorWrite::ALL,
            }],
            depth_stencil_state: None,
            vertex_state: wgpu::VertexStateDescriptor {
                index_format: wgpu::IndexFormat::Uint32,
                vertex_buffers: &[],
            },
            sample_count: 1,
            sample_mask: !0,
            alpha_to_coverage_enabled: false,
        }));

        self.blit_bind_group_layout = Some(bind_group_layout);
        self.blit_bind_group = Some(bind_group);
    }

    fn render(
        &mut self,
        fb: &wgpu::SwapChainOutput,
        device: &wgpu::Device,
        requests: &mut VecDeque<Request>,
    ) {
        use wgpu::*;
        self.camera.far_plane = 1e2;

        let matrix = self.camera.get_gl_matrix();

        requests.push_back(self.update_uniform(matrix, device));

        if self.instance_buffers.is_empty() {
            return;
        }

        let mut encoder = device.create_command_encoder(&CommandEncoderDescriptor {
            label: Some("render")
        });

        self.record_render_pipeline(&mut encoder);

        {
            let mut render_pass = encoder.begin_render_pass(&RenderPassDescriptor {
                color_attachments: &[RenderPassColorAttachmentDescriptor {
                    attachment: &fb.view,
                    clear_color: Color::BLACK,
                    load_op: LoadOp::Clear,
                    store_op: StoreOp::Store,
                    resolve_target: None,
                }],
                depth_stencil_attachment: None,
            });

            render_pass.set_pipeline(self.blit_pipeline.as_ref().unwrap());
            render_pass.set_bind_group(0, self.blit_bind_group.as_ref().unwrap(), &[]);
            render_pass.draw(0..6, 0..1);
        }

        requests.push_back(Request::CommandBuffer(encoder.finish()));
    }

    fn mouse_button_handling(
        &mut self,
        _states: &MouseButtonHandler,
        _requests: &mut VecDeque<Request>,
    ) {
    }

    fn key_handling(&mut self, states: &KeyHandler, requests: &mut VecDeque<Request>) {
        #[cfg(target_os = "macos")]
        {
            if states.pressed(KeyCode::LWin) && states.pressed(KeyCode::Q) {
                requests.push_back(Request::Exit);
                return;
            }
        }

        #[cfg(any(target_os = "linux", target_os = "windows"))]
        {
            if states.pressed(KeyCode::LAlt) && states.pressed(KeyCode::F4) {
                requests.push_back(Request::Exit);
                return;
            }
        }

        if states.pressed(KeyCode::Escape) {
            requests.push_back(Request::Exit);
            return;
        }

        let mut view_change = Vec3::new(0.0, 0.0, 0.0);
        let mut pos_change = Vec3::new(0.0, 0.0, 0.0);

        if states.pressed(KeyCode::Up) {
            view_change += (0.0, 1.0, 0.0).into();
        }
        if states.pressed(KeyCode::Down) {
            view_change -= (0.0, 1.0, 0.0).into();
        }
        if states.pressed(KeyCode::Left) {
            view_change -= (1.0, 0.0, 0.0).into();
        }
        if states.pressed(KeyCode::Right) {
            view_change += (1.0, 0.0, 0.0).into();
        }

        if states.pressed(KeyCode::W) {
            pos_change += (0.0, 0.0, 1.0).into();
        }
        if states.pressed(KeyCode::S) {
            pos_change -= (0.0, 0.0, 1.0).into();
        }
        if states.pressed(KeyCode::A) {
            pos_change -= (1.0, 0.0, 0.0).into();
        }
        if states.pressed(KeyCode::D) {
            pos_change += (1.0, 0.0, 0.0).into();
        }
        if states.pressed(KeyCode::E) {
            pos_change += (0.0, 1.0, 0.0).into();
        }
        if states.pressed(KeyCode::Q) {
            pos_change -= (0.0, 1.0, 0.0).into();
        }

        let elapsed = self.timer.elapsed_in_millis();
        let elapsed = if states.pressed(KeyCode::LShift) {
            elapsed * 2.0
        } else {
            elapsed
        };

        let view_change = view_change * elapsed * 0.001;
        let pos_change = pos_change * elapsed * 0.01;

        if view_change != [0.0; 3].into() {
            self.camera.translate_target(view_change);
        }
        if pos_change != [0.0; 3].into() {
            self.camera.translate_relative(pos_change);
        }

        let elapsed = self.timer.elapsed_in_millis();
        self.fps.add_sample(1000.0 / elapsed);
        let avg = self.fps.get_average();
        self.timer.reset();
        requests.push_back(Request::TitleChange(format!("FPS: {:.2}", avg)))
    }

    fn mouse_handling(
        &mut self,
        _x: f64,
        _y: f64,
        _delta_x: f64,
        _delta_y: f64,
        _requests: &mut VecDeque<Request>,
    ) {
    }

    fn scroll_handling(&mut self, _dx: f64, dy: f64, _requests: &mut VecDeque<Request>) {
        self.camera
            .change_fov(self.camera.get_fov() - (dy as f32) * 0.01);
    }

    fn resize(
        &mut self,
        width: u32,
        height: u32,
        device: &wgpu::Device,
        _requests: &mut VecDeque<Request>,
    ) {
        use wgpu::*;

        self.width = width;
        self.height = height;
        self.camera.resize(width, height);

        let new_texture = device.create_texture(&TextureDescriptor {
            label: Some("output-texture"),
            size: Extent3d {
                width: self.width,
                height: self.height,
                depth: 1,
            },
            array_layer_count: 1,
            mip_level_count: 1,
            sample_count: 1,
            dimension: TextureDimension::D2,
            format: self.sc_format,
            usage: TextureUsage::OUTPUT_ATTACHMENT | TextureUsage::STORAGE | TextureUsage::SAMPLED,
        });

        self.output_texture = Some(new_texture);
        let new_texture_view = self.output_texture.as_ref().unwrap().create_default_view();
        self.output_texture_view = Some(new_texture_view);

        let new_texture = device.create_texture(&wgpu::TextureDescriptor {
<<<<<<< HEAD
            label: Some("depth-tes"),
            size: Extent3d {
=======
            label: Some("depth-texture"),
            size: wgpu::Extent3d {
>>>>>>> dfcd95c3
                width: self.width,
                height: self.height,
                depth: 1,
            },
            array_layer_count: 1,
            mip_level_count: 1,
            sample_count: 1,
<<<<<<< HEAD
            dimension: TextureDimension::D2,
            format: TextureFormat::Depth32Float,
            usage: TextureUsage::OUTPUT_ATTACHMENT | TextureUsage::STORAGE,
=======
            dimension: wgpu::TextureDimension::D2,
            format: wgpu::TextureFormat::Depth32Float,
            usage: wgpu::TextureUsage::OUTPUT_ATTACHMENT,
        });
        let new_view = new_texture.create_view(&TextureViewDescriptor {
            format: TextureFormat::Depth32Float,
            dimension: TextureViewDimension::D2,
            aspect: TextureAspect::DepthOnly,
            base_mip_level: 0,
            level_count: 1,
            base_array_layer: 0,
            array_layer_count: 1,
>>>>>>> dfcd95c3
        });
        self.depth_texture = Some(new_texture);
        self.depth_texture_view = Some(new_view);
    }

    fn imgui(&mut self, _ui: &Ui) {}
}<|MERGE_RESOLUTION|>--- conflicted
+++ resolved
@@ -7,6 +7,7 @@
 use crate::utils::*;
 use scene::{InstanceMatrices, TriangleScene, VertexBuffer, VertexData};
 use std::collections::VecDeque;
+use futures::executor::block_on;
 
 pub struct GPUApp<'a> {
     width: u32,
@@ -77,34 +78,9 @@
 }
 
 impl<'a> GPUApp<'a> {
-    fn update_uniform(&mut self, matrix: Mat4, device: &wgpu::Device) -> Request {
-        use wgpu::*;
-        let staging_buffer = device.create_buffer_mapped(&BufferDescriptor {
-            label: Some("staging-buffer"),
-            size: 64 as BufferAddress,
-            usage: BufferUsage::COPY_SRC,
-        });
-
-        staging_buffer.data.copy_from_slice(unsafe {
-            std::slice::from_raw_parts(matrix.as_ref().as_ptr() as *const u8, 64)
-        });
-
-        self.staging_buffer = Some(staging_buffer.finish());
-        let mut encoder = device.create_command_encoder(&CommandEncoderDescriptor {
-            label: Some("staging-encoder"),
-        });
-
-        let staging_buffer = self.staging_buffer.as_ref().unwrap();
-        let uniform_buffer = self.uniform_buffer.as_ref().unwrap();
-
-        encoder.copy_buffer_to_buffer(staging_buffer, 0, uniform_buffer, 0, 64);
-
-        Request::CommandBuffer(encoder.finish())
-    }
-
     fn record_render_pipeline(&mut self, encoder: &mut wgpu::CommandEncoder) {
         let pipeline = self.pipeline.as_ref().unwrap();
-        let frustrum: FrustrumG = FrustrumG::from_matrix(self.camera.get_gl_matrix());
+        let frustrum: FrustrumG = FrustrumG::from_matrix(self.camera.get_rh_matrix());
 
         {
             let mut render_pass = encoder.begin_render_pass(&wgpu::RenderPassDescriptor {
@@ -182,24 +158,24 @@
         } else {
             let (object, scale) = {
                 #[cfg(not(debug_assertions))]
-                {
-                    (
-                        self.scene
-                            .load_mesh("models/dragon.obj")
-                            .expect("Could not load dragon.obj"),
-                        Vec3::splat(5.0),
-                    )
-                }
+                    {
+                        (
+                            self.scene
+                                .load_mesh("models/dragon.obj")
+                                .expect("Could not load dragon.obj"),
+                            Vec3::splat(5.0),
+                        )
+                    }
 
                 #[cfg(debug_assertions)]
-                {
-                    (
-                        self.scene
-                            .load_mesh("models/sphere.obj")
-                            .expect("Could not load sphere.obj"),
-                        Vec3::splat(0.05),
-                    )
-                }
+                    {
+                        (
+                            self.scene
+                                .load_mesh("models/sphere.obj")
+                                .expect("Could not load sphere.obj"),
+                            Vec3::splat(0.05),
+                        )
+                    }
             };
 
             let _object = self
@@ -397,10 +373,23 @@
         let uniform_buffer = device.create_buffer_mapped(&BufferDescriptor {
             label: Some("vp-uniform"),
             size: 64,
-            usage: BufferUsage::UNIFORM,
-        });
-
-        let matrix = self.camera.get_gl_matrix();
+            usage: BufferUsage::UNIFORM | BufferUsage::COPY_DST,
+        });
+
+        let matrix = self.camera.get_rh_matrix();
+
+        let staging_buffer = device.create_buffer_mapped(&BufferDescriptor {
+            label: Some("staging-buffer"),
+            size: 64 as BufferAddress,
+            usage: BufferUsage::COPY_SRC | BufferUsage::MAP_WRITE,
+        });
+
+        staging_buffer.data.copy_from_slice(unsafe {
+            std::slice::from_raw_parts(matrix.as_ref().as_ptr() as *const u8, 64)
+        });
+
+        self.staging_buffer = Some(staging_buffer.finish());
+
         uniform_buffer.data.copy_from_slice(unsafe {
             std::slice::from_raw_parts(matrix.as_ref().as_ptr() as *const u8, 64)
         });
@@ -542,17 +531,31 @@
         use wgpu::*;
         self.camera.far_plane = 1e2;
 
-        let matrix = self.camera.get_gl_matrix();
-
-        requests.push_back(self.update_uniform(matrix, device));
-
-        if self.instance_buffers.is_empty() {
-            return;
-        }
+        let mapping = self.staging_buffer.as_ref().unwrap().map_write(0, 64);
+        let matrix = self.camera.get_rh_matrix();
 
         let mut encoder = device.create_command_encoder(&CommandEncoderDescriptor {
             label: Some("render")
         });
+
+        let staging_buffer = self.staging_buffer.as_ref().unwrap();
+        let uniform_buffer = self.uniform_buffer.as_ref().unwrap();
+
+        encoder.copy_buffer_to_buffer(staging_buffer, 0, uniform_buffer, 0, 64);
+
+        device.poll(wgpu::Maintain::Wait);
+
+        if let Ok(mut mapping) = block_on(mapping) {
+            let slice = mapping.as_slice();
+            slice.copy_from_slice(unsafe {
+                std::slice::from_raw_parts(matrix.as_ref().as_ptr() as *const u8, 64)
+            });
+        }
+
+        if self.instance_buffers.is_empty() {
+            requests.push_back(Request::CommandBuffer(encoder.finish()));
+            return;
+        }
 
         self.record_render_pipeline(&mut encoder);
 
@@ -580,25 +583,24 @@
         &mut self,
         _states: &MouseButtonHandler,
         _requests: &mut VecDeque<Request>,
-    ) {
-    }
+    ) {}
 
     fn key_handling(&mut self, states: &KeyHandler, requests: &mut VecDeque<Request>) {
         #[cfg(target_os = "macos")]
-        {
-            if states.pressed(KeyCode::LWin) && states.pressed(KeyCode::Q) {
-                requests.push_back(Request::Exit);
-                return;
+            {
+                if states.pressed(KeyCode::LWin) && states.pressed(KeyCode::Q) {
+                    requests.push_back(Request::Exit);
+                    return;
+                }
             }
-        }
 
         #[cfg(any(target_os = "linux", target_os = "windows"))]
-        {
-            if states.pressed(KeyCode::LAlt) && states.pressed(KeyCode::F4) {
-                requests.push_back(Request::Exit);
-                return;
+            {
+                if states.pressed(KeyCode::LAlt) && states.pressed(KeyCode::F4) {
+                    requests.push_back(Request::Exit);
+                    return;
+                }
             }
-        }
 
         if states.pressed(KeyCode::Escape) {
             requests.push_back(Request::Exit);
@@ -671,8 +673,7 @@
         _delta_x: f64,
         _delta_y: f64,
         _requests: &mut VecDeque<Request>,
-    ) {
-    }
+    ) {}
 
     fn scroll_handling(&mut self, _dx: f64, dy: f64, _requests: &mut VecDeque<Request>) {
         self.camera
@@ -712,13 +713,8 @@
         self.output_texture_view = Some(new_texture_view);
 
         let new_texture = device.create_texture(&wgpu::TextureDescriptor {
-<<<<<<< HEAD
-            label: Some("depth-tes"),
-            size: Extent3d {
-=======
             label: Some("depth-texture"),
             size: wgpu::Extent3d {
->>>>>>> dfcd95c3
                 width: self.width,
                 height: self.height,
                 depth: 1,
@@ -726,15 +722,11 @@
             array_layer_count: 1,
             mip_level_count: 1,
             sample_count: 1,
-<<<<<<< HEAD
-            dimension: TextureDimension::D2,
-            format: TextureFormat::Depth32Float,
-            usage: TextureUsage::OUTPUT_ATTACHMENT | TextureUsage::STORAGE,
-=======
             dimension: wgpu::TextureDimension::D2,
             format: wgpu::TextureFormat::Depth32Float,
             usage: wgpu::TextureUsage::OUTPUT_ATTACHMENT,
         });
+
         let new_view = new_texture.create_view(&TextureViewDescriptor {
             format: TextureFormat::Depth32Float,
             dimension: TextureViewDimension::D2,
@@ -743,7 +735,6 @@
             level_count: 1,
             base_array_layer: 0,
             array_layer_count: 1,
->>>>>>> dfcd95c3
         });
         self.depth_texture = Some(new_texture);
         self.depth_texture_view = Some(new_view);
